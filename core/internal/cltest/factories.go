--- conflicted
+++ resolved
@@ -484,13 +484,8 @@
 			},
 		},
 	}
-<<<<<<< HEAD
 	lb := new(logmocks.Broadcaster)
 	checker, err := fluxmonitor.NewPollingDeviationChecker(s, fluxAggregator, nil, lb, initr, nil, runManager, fetcher, func() {}, big.NewInt(0), big.NewInt(100000000000))
-=======
-	lb := new(mocks.LogBroadcaster)
-	checker, err := fluxmonitor.NewPollingDeviationChecker(s, fluxAggregator, lb, initr, nil, runManager, fetcher, nil, func() {}, big.NewInt(0), big.NewInt(100000000000))
->>>>>>> 85de676b
 	require.NoError(t, err)
 	return checker
 }
