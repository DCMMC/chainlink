--- conflicted
+++ resolved
@@ -32,31 +32,11 @@
   function requestEthereumPrice(string memory _currency, uint256 _payment)
     public
   {
-<<<<<<< HEAD
-    requestEthereumPriceByCallback(_currency, _payment, address(this));
-  }
-
-  function requestEthereumPriceByCallback(
-    string memory _currency,
-    uint256 _payment,
-    address _callback
-  ) public {
-    Chainlink.Request memory req = buildChainlinkRequest(
-      specId,
-      _callback,
-      this.fulfill.selector
-    );
-    req.add(
-      "get",
-      "https://min-api.cryptocompare.com/data/price?fsym=ETH&tsyms=USD,EUR,JPY"
-    );
-=======
     Chainlink.Request memory req = buildOperatorRequest(
       specId,
       this.fulfill.selector
     );
     req.add("get", "https://min-api.cryptocompare.com/data/price?fsym=ETH&tsyms=USD,EUR,JPY");
->>>>>>> ec75377b
     string[] memory path = new string[](1);
     path[0] = _currency;
     req.addStringArray("path", path);
@@ -68,18 +48,11 @@
     string memory _urlUSD,
     string memory _pathUSD,
     uint256 _payment
-<<<<<<< HEAD
-  ) public {
-    Chainlink.Request memory req = buildChainlinkRequest(
-      specId,
-      address(this),
-=======
   )
   public
   {
     Chainlink.Request memory req = buildOperatorRequest(
       specId,
->>>>>>> ec75377b
       this.fulfillParametersWithCustomURLs.selector
     );
     req.add("urlUSD", _urlUSD);
