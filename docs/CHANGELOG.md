--- conflicted
+++ resolved
@@ -7,13 +7,11 @@
 
 ## [Unreleased]
 
-<<<<<<< HEAD
+### Added
+
+- OCR bootstrap node now sends telemetry to the endpoint specified in the OCR job spec under `MonitoringEndpoint`
+
 ## [0.9.6] - 2020-11-23
-=======
-### Added
-
-- OCR bootstrap node now sends telemetry to the endpoint specified in the OCR job spec under `MonitoringEndpoint`
->>>>>>> 544d58a2
 
 ### Changed
 
